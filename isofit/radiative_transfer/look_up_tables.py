#! /usr/bin/env python3
#
#  Copyright 2018 California Institute of Technology
#
#  Licensed under the Apache License, Version 2.0 (the "License");
#  you may not use this file except in compliance with the License.
#  You may obtain a copy of the License at
#
#      http://www.apache.org/licenses/LICENSE-2.0
#
#  Unless required by applicable law or agreed to in writing, software
#  distributed under the License is distributed on an "AS IS" BASIS,
#  WITHOUT WARRANTIES OR CONDITIONS OF ANY KIND, either express or implied.
#  See the License for the specific language governing permissions and
#  limitations under the License.
#
# ISOFIT: Imaging Spectrometer Optimal FITting
# Author: David R Thompson, david.r.thompson@jpl.nasa.gov
#

import os
import sys
import scipy as s
import logging

from ..core.common import combos, VectorInterpolatorJIT, eps, load_wavelen
from ..core.common import VectorInterpolator



### Functions ###

def spawn_rt(cmd):
    """Run a CLI command."""

    print(cmd)
    os.system(cmd)


### Classes ###

class FileExistsError(Exception):
    """FileExistsError with a message."""

    def __init__(self, message):
        super(FileExistsError, self).__init__(message)


class TabularRT:
    """A model of photon transport including the atmosphere."""

    def __init__(self, config):

        self.wl, self.fwhm = load_wavelen(config['wavelength_file'])
        self.n_chan = len(self.wl)

        defaults = {
            'configure_and_exit': False,
            'auto_rebuild': True
        }

        for key, value in defaults.items():
            if key in config:
                setattr(self, key, config[key])
            else:
                setattr(self, key, value)

        self.lut_grid = config['lut_grid']
        self.lut_dir = config['lut_path']
        self.statevec = list(config['statevector'].keys())
        self.bvec = list(config['unknowns'].keys())
        self.n_point = len(self.lut_grid)
        self.n_state = len(self.statevec)

        # Retrieved variables.  We establish scaling, bounds, and
        # initial guesses for each state vector element.  The state
        # vector elements are all free parameters in the RT lookup table,
        # and they all have associated dimensions in the LUT grid.
        self.bounds, self.scale, self.init = [], [], []
        self.prior_mean, self.prior_sigma = [], []
        for key in self.statevec:
            element = config['statevector'][key]
            self.bounds.append(element['bounds'])
            self.scale.append(element['scale'])
            self.init.append(element['init'])
            self.prior_sigma.append(element['prior_sigma'])
            self.prior_mean.append(element['prior_mean'])
        self.bounds = s.array(self.bounds)
        self.scale = s.array(self.scale)
        self.init = s.array(self.init)
        self.prior_mean = s.array(self.prior_mean)
        self.prior_sigma = s.array(self.prior_sigma)
        self.bval = s.array([config['unknowns'][k] for k in self.bvec])

    def xa(self):
        """Mean of prior distribution, calculated at state x. This is the
           Mean of our LUT grid (why not)."""
        return self.prior_mean.copy()

    def Sa(self):
        """Covariance of prior distribution. Our state vector covariance 
           is diagonal with very loose constraints."""
        if self.n_state == 0:
            return s.zeros((0, 0), dtype=float)
        return s.diagflat(pow(self.prior_sigma, 2))

    def build_lut(self, rebuild=False):
        """Each LUT is associated with a source directory.  We build a lookup table by: 
              (1) defining the LUT dimensions, state vector names, and the grid 
                  of values; 
              (2) running modtran if needed, with each MODTRAN run defining a 
                  different point in the LUT; and 
              (3) loading the LUTs, one per key atmospheric coefficient vector,
                  into memory as VectorInterpolator objects."""

        # set up lookup table grid, and associated filename prefixes
        self.lut_dims, self.lut_grids, self.lut_names = [], [], []
        for key, val in self.lut_grid.items():
            self.lut_names.append(key)
            self.lut_grids.append(s.array(val))
            self.lut_dims.append(len(val))
            if val != sorted(val):
                logging.error('Lookup table grid needs ascending order')
                raise ValueError('Lookup table grid needs ascending order')

        # "points" contains all combinations of grid points
        # We will have one filename prefix per point
        self.points = combos(self.lut_grids)
        self.files = []
        for point in self.points:
            outf = '_'.join(['%s-%6.4f' % (n, x)
                             for n, x in zip(self.lut_names, point)])
            self.files.append(outf)

        rebuild_cmds = []
        for point, fn in zip(self.points, self.files):
            try:
                cmd = self.rebuild_cmd(point, fn)
                rebuild_cmds.append(cmd)
            except FileExistsError:
                pass

        if self.configure_and_exit:
            raise SystemExit
            # sys.exit(0)

        elif len(rebuild_cmds) > 0 and self.auto_rebuild:
            logging.info("rebuilding")
            import multiprocessing
            cwd = os.getcwd()
            os.chdir(self.lut_dir)
            count = multiprocessing.cpu_count()
            pool = multiprocessing.Pool(processes=count)
            r = pool.map_async(spawn_rt, rebuild_cmds)
            r.wait()
            os.chdir(cwd)

        # load the RT runs, one per grid point of the LUT
        # to do: use high-res output
        self.solar_irr = None
        for point, fn in zip(self.points, self.files):
            chnfile = self.lut_dir+'/'+fn+'.chn'
            wl, sol, solzen, rhoatm, transm, sphalb, transup = \
                self.load_rt(point, fn)

            if self.solar_irr is None:  # first file
                self.solar_irr = sol
                self.coszen = s.cos(solzen * s.pi / 180.0)
                dims_aug = self.lut_dims + [self.n_chan]
                self.sphalb = s.zeros(dims_aug, dtype=float)
                self.transm = s.zeros(dims_aug, dtype=float)
                self.rhoatm = s.zeros(dims_aug, dtype=float)
                self.transup = s.zeros(dims_aug, dtype=float)
                self.wl = wl

            ind = [s.where(g == p)[0] for g, p in zip(self.lut_grids, point)]
            ind = s.array(ind)
            self.rhoatm[ind] = rhoatm
            self.sphalb[ind] = sphalb
            self.transm[ind] = transm
            self.transup[ind] = transup

<<<<<<< HEAD
        self.rhoatm_interp = VectorInterpolatorJIT(self.lut_grids, self.rhoatm)
        self.sphalb_interp = VectorInterpolatorJIT(self.lut_grids, self.sphalb)
        self.transm_interp = VectorInterpolatorJIT(self.lut_grids, self.transm)
        self.transup_interp = VectorInterpolatorJIT(
=======
        self.rhoatm_interp = VectorInterpolator(self.lut_grids, self.rhoatm)
        self.sphalb_interp = VectorInterpolator(self.lut_grids, self.sphalb)
        self.transm_interp = VectorInterpolator(self.lut_grids, self.transm)
        self.transup_interp = VectorInterpolator(
>>>>>>> 7f4995e3
            self.lut_grids, self.transup)

    def lookup_lut(self, point):
        """Multi-linear interpolation in the LUT."""

        rhoatm = s.array(self.rhoatm_interp(point)).ravel()
        sphalb = s.array(self.sphalb_interp(point)).ravel()
        transm = s.array(self.transm_interp(point)).ravel()
        transup = s.array(self.transup_interp(point)).ravel()
        return rhoatm, sphalb, transm, transup

    def get(self, x_RT, geom):
        if self.n_point == self.n_state:
            return self.lookup_lut(x_RT)
        else:
            point = s.zeros((self.n_point,))
            for point_ind, name in enumerate(self.lut_grid):
                if name in self.statevec:
                    x_RT_ind = self.statevec.index(name)
                    point[point_ind] = x_RT[x_RT_ind]
                elif name == "OBSZEN":
                    point[point_ind] = geom.OBSZEN
                elif name == "GNDALT":
                    point[point_ind] = geom.GNDALT
                elif name == "viewzen":
                    point[point_ind] = geom.observer_zenith
                elif name == "viewaz":
                    point[point_ind] = geom.observer_azimuth
                elif name == "solaz":
                    point[point_ind] = geom.solar_azimuth
                elif name == "solzen":
                    point[point_ind] = geom.solar_zenith
                elif name == "TRUEAZ":
                    point[point_ind] = geom.TRUEAZ
                elif name == 'phi':
                    point[point_ind] = geom.phi
                elif name == 'umu':
                    point[point_ind] = geom.umu
                else:
                    # If a variable is defined in the lookup table but not
                    # specified elsewhere, we will default to the minimum
                    point[point_ind] = min(self.lut_grid[name])
            for x_RT_ind, name in enumerate(self.statevec):
                point_ind = self.lut_names.index(name)
                point[point_ind] = x_RT[x_RT_ind]
            return self.lookup_lut(point)

    def calc_rdn(self, x_RT, rfl, Ls, geom):
        """Calculate radiance at aperature for a radiative transfer state vector.

        rfl is the reflectance at surface. 
        Ls is the  emissive radiance at surface."""

        if Ls is None:
            Ls = s.zeros(rfl.shape)

        rhoatm, sphalb, transm, transup = self.get(x_RT, geom)
        rho = rhoatm + transm * rfl / (1.0 - sphalb * rfl)
        rdn = rho/s.pi*(self.solar_irr*self.coszen) + (Ls * transup)
        return rdn

    def drdn_dRT(self, x_RT, x_surface, rfl, drfl_dsurface, Ls, dLs_dsurface,
                 geom):
        """Jacobian of radiance with respect to RT and surface state vectors."""

        # first the rdn at the current state vector
        rhoatm, sphalb, transm, transup = self.get(x_RT, geom)
        rho = rhoatm + transm * rfl / (1.0 - sphalb * rfl)
        rdn = rho/s.pi*(self.solar_irr*self.coszen) + (Ls * transup)

        # perturb each element of the RT state vector (finite difference)
        K_RT = []
        for i in range(len(x_RT)):
            x_RT_perturb = x_RT.copy()
            x_RT_perturb[i] = x_RT[i] + eps
            rhoatme, sphalbe, transme, transupe = self.get(x_RT_perturb, geom)
            rhoe = rhoatme + transme * rfl / (1.0 - sphalbe * rfl)
            rdne = rhoe/s.pi*(self.solar_irr*self.coszen) + (Ls * transupe)
            K_RT.append((rdne-rdn) / eps)
        K_RT = s.array(K_RT).T

        # analytical jacobians for surface model state vector, via chain rule
        K_surface = []
        for i in range(len(x_surface)):
            drho_drfl = \
                (transm/(1-sphalb*rfl)+(sphalb*transm*rfl)/pow(1-sphalb*rfl, 2))
            drdn_drfl = drho_drfl/s.pi*(self.solar_irr*self.coszen)
            drdn_dLs = transup
            K_surface.append(drdn_drfl * drfl_dsurface[:, i] +
                             drdn_dLs * dLs_dsurface[:, i])
        K_surface = s.array(K_surface).T

        return K_RT, K_surface

    def drdn_dRTb(self, x_RT, rfl, Ls, geom):
        """Jacobian of radiance with respect to NOT RETRIEVED RT and surface 
           state.  Right now, this is just the sky view factor."""

        if len(self.bvec) == 0:
            Kb_RT = s.zeros((0, len(self.wl.shape)))

        else:
            # first the radiance at the current state vector
            rhoatm, sphalb, transm, transup = self.get(x_RT, geom)
            rho = rhoatm + transm * rfl / (1.0 - sphalb * rfl)
            rdn = rho/s.pi*(self.solar_irr*self.coszen) + (Ls * transup)

            # perturb the sky view
            Kb_RT = []
            perturb = (1.0+eps)
            for unknown in self.bvec:

                if unknown == 'Skyview':
                    rhoe = rhoatm + transm * rfl / (1.0 - sphalb * rfl *
                                                    perturb)
                    rdne = rhoe/s.pi*(self.solar_irr*self.coszen)
                    Kb_RT.append((rdne-rdn) / eps)

                elif unknown == 'H2O_ABSCO' and 'H2OSTR' in self.statevec:
                    # first the radiance at the current state vector
                    rhoatm, sphalb, transm, transup = self.get(x_RT, geom)
                    rho = rhoatm + transm * rfl / (1.0 - sphalb * rfl)
                    rdn = rho/s.pi*(self.solar_irr*self.coszen) + (Ls *
                                                                   transup)
                    i = self.statevec.index('H2OSTR')
                    x_RT_perturb = x_RT.copy()
                    x_RT_perturb[i] = x_RT[i] * perturb
                    rhoatme, sphalbe, transme, transupe = self.get(
                        x_RT_perturb, geom)
                    rhoe = rhoatme + transme * rfl / (1.0 - sphalbe * rfl)
                    rdne = rhoe/s.pi*(self.solar_irr*self.coszen) + (Ls *
                                                                     transupe)
                    Kb_RT.append((rdne-rdn) / eps)

        Kb_RT = s.array(Kb_RT).T
        return Kb_RT

    def summarize(self, x_RT, geom):
        """Summary of state vector."""

        if len(x_RT) < 1:
            return ''
        return 'Atmosphere: '+' '.join(['%5.3f' % xi for xi in x_RT])

    def reconfigure(self, config):
        """Accept new configuration options. We only support a few very 
           specific reconfigurations. Here, when performing multiple 
           retrievals with the same radiative transfer model, we can 
           reconfigure the prior distribution for this specific
           retrieval event to incorporate variable atmospheric information 
           from other sources."""

        if 'prior_means' in config and \
                config['prior_means'] is not None:
            self.prior_mean = config['prior_means']
            self.init = s.minimum(s.maximum(config['prior_means'],
                                            self.bounds[:, 0] + eps), self.bounds[:, 1] - eps)

        if 'prior_variances' in config and \
                config['prior_variances'] is not None:
            self.prior_sigma = s.sqrt(config['prior_variances'])<|MERGE_RESOLUTION|>--- conflicted
+++ resolved
@@ -180,17 +180,10 @@
             self.transm[ind] = transm
             self.transup[ind] = transup
 
-<<<<<<< HEAD
-        self.rhoatm_interp = VectorInterpolatorJIT(self.lut_grids, self.rhoatm)
-        self.sphalb_interp = VectorInterpolatorJIT(self.lut_grids, self.sphalb)
-        self.transm_interp = VectorInterpolatorJIT(self.lut_grids, self.transm)
-        self.transup_interp = VectorInterpolatorJIT(
-=======
         self.rhoatm_interp = VectorInterpolator(self.lut_grids, self.rhoatm)
         self.sphalb_interp = VectorInterpolator(self.lut_grids, self.sphalb)
         self.transm_interp = VectorInterpolator(self.lut_grids, self.transm)
         self.transup_interp = VectorInterpolator(
->>>>>>> 7f4995e3
             self.lut_grids, self.transup)
 
     def lookup_lut(self, point):
