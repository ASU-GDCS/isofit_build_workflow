--- conflicted
+++ resolved
@@ -558,11 +558,7 @@
     n_ray_cores = ray.available_resources()["CPU"]
     n_cores = min(n_ray_cores, n_input_lines)
 
-<<<<<<< HEAD
     logging.info('Beginning empirical line inversions using {} cores'.format(int(n_cores)))
-=======
-    logging.info("Beginning empirical line inversions using {} cores".format(n_cores))
->>>>>>> d0384c7b
 
     # Break data into sections
     line_sections = np.linspace(0, n_input_lines, num=int(n_cores + 1), dtype=int)
