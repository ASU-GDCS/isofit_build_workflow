#! /usr/bin/env python3
#
#  Copyright 2019 California Institute of Technology
#
#  Licensed under the Apache License, Version 2.0 (the "License");
#  you may not use this file except in compliance with the License.
#  You may obtain a copy of the License at
#
#      http://www.apache.org/licenses/LICENSE-2.0
#
#  Unless required by applicable law or agreed to in writing, software
#  distributed under the License is distributed on an "AS IS" BASIS,
#  WITHOUT WARRANTIES OR CONDITIONS OF ANY KIND, either express or implied.
#  See the License for the specific language governing permissions and
#  limitations under the License.
#
# ISOFIT: Imaging Spectrometer Optimal FITting
# Author: David R Thompson, david.r.thompson@jpl.nasa.gov
#

<<<<<<< HEAD
from isofit.core.geometry import Geometry
from scipy.linalg import inv
from isofit.core.common import load_config
from isofit.core.instrument import Instrument
from spectral.io import envi
from scipy.stats import linregress
from scipy.spatial import KDTree
import scipy as s
import logging
import time
import matplotlib
import pylab as plt
plt.switch_backend("Agg")


def empirical_line(reference_radiance, reference_reflectance, reference_uncertainty,
                   reference_locations, hashfile,
                   input_radiance, input_locations, output_reflectance, output_uncertainty,
                   nneighbors=15, flag=-9999.0, skip=0, level='INFO',
                   radiance_factors=None, isofit_config=None):
=======
import time
import logging
import scipy as s
from scipy.spatial import KDTree
from scipy.stats import linregress
from spectral.io import envi
import matplotlib
import pylab as plt


plt.switch_backend('Agg')


def empirical_line(reference_radiance, reference_reflectance, reference_locations, hashfile,
                   input_radiance, input_locations, output_reflectance, output_uncertainty,
                   nneighbors, flag, skip, level):
>>>>>>> 5616ec4c
    """..."""

    def plot_example(xv, yv, b):
        """Plot for debugging purposes."""

        matplotlib.rcParams['font.family'] = "serif"
        matplotlib.rcParams['font.sans-serif'] = "Times"
        matplotlib.rcParams["legend.edgecolor"] = "None"
        matplotlib.rcParams["axes.spines.top"] = False
        matplotlib.rcParams["axes.spines.bottom"] = True
        matplotlib.rcParams["axes.spines.left"] = True
        matplotlib.rcParams["axes.spines.right"] = False
        matplotlib.rcParams['axes.grid'] = True
        matplotlib.rcParams['axes.grid.axis'] = 'both'
        matplotlib.rcParams['axes.grid.which'] = 'major'
        matplotlib.rcParams['legend.edgecolor'] = '1.0'
        plt.plot(xv[:, 113], yv[:, 113], 'ko')
        plt.plot(xv[:, 113], xv[:, 113]*b[113, 1] + b[113, 0], 'k')
        #plt.plot(x[113], x[113]*b[113, 1] + b[113, 0], 'ro')
        plt.grid(True)
        plt.xlabel('Radiance, $\mu{W }nm^{-1} sr^{-1} cm^{-2}$')
        plt.ylabel('Reflectance')
        plt.show(block=True)
        plt.savefig('empirical_line.pdf')

    eps = 1e-6
    k = nneighbors
    loglevel = level

    # Open input data, get dimensions
    logging.basicConfig(format='%(message)s', level=loglevel)

    ref_rdn_file = reference_radiance
    ref_rfl_file = reference_reflectance
    ref_unc_file = reference_uncertainty
    ref_loc_file = reference_locations
    inp_hash_file = hashfile
    inp_rdn_file = input_radiance
    inp_loc_file = input_locations
    out_rfl_file = output_reflectance
    out_unc_file = output_uncertainty

    # Load reference set radiance
    ref_rdn_img = envi.open(ref_rdn_file+'.hdr', ref_rdn_file)
    meta = ref_rdn_img.metadata
    nref, nb, sref = [int(meta[n]) for n in ('lines', 'bands', 'samples')]
    if sref != 1:
        raise IndexError("Reference data should be a single-column list")
    ref_rdn_mm = ref_rdn_img.open_memmap(interleave='source', writable=False)
    ref_rdn = s.array(ref_rdn_mm[:, :, :]).reshape((nref, nb))

    # Load reference set reflectance
    ref_rfl_img = envi.open(ref_rfl_file+'.hdr', ref_rfl_file)
    meta = ref_rfl_img.metadata
    nrefr, nbr, srefr = [int(meta[n]) for n in ('lines', 'bands', 'samples')]
    if nrefr != nref or nbr != nb or srefr != sref:
        raise IndexError("Reference file dimension mismatch (reflectance)")
    ref_rfl_mm = ref_rfl_img.open_memmap(interleave='source', writable=False)
    ref_rfl = s.array(ref_rfl_mm[:, :, :]).reshape((nref, nb))

    # Load reference set uncertainty, assuming reflectance uncertainty is
    # recoreded in the first nbr channels of data
    ref_unc_img = envi.open(ref_unc_file+'.hdr', ref_unc_file)
    meta = ref_unc_img.metadata
    nrefu, ns, srefu = [int(meta[n]) for n in ('lines', 'bands', 'samples')]
    if nrefu != nref or ns < nb or srefu != sref:
        raise IndexError("Reference file dimension mismatch (uncertainty)")
    ref_unc_mm = ref_unc_img.open_memmap(interleave='source', writable=False)
    ref_unc = s.array(ref_unc_mm[:, :, :]).reshape((nref, ns))
    ref_unc = ref_unc[:, :nbr].reshape((nref, nbr))

    # Load reference set locations
    ref_loc_img = envi.open(ref_loc_file+'.hdr', ref_loc_file)
    meta = ref_loc_img.metadata
    nrefl, lb, ls = [int(meta[n]) for n in ('lines', 'bands', 'samples')]
    if nrefl != nref or lb != 3:
        raise IndexError("Reference file dimension mismatch (locations)")
    ref_loc_mm = ref_loc_img.open_memmap(interleave='source', writable=False)
    ref_loc = s.array(ref_loc_mm[:, :, :]).reshape((nref, lb))

    # Prepare radiance adjustment
    if radiance_factors is None:
        rdn_factors = s.ones(nb,)
    else:
        rdn_factors = s.loadtxt(radiance_factors)

    # Prepare instrument model, if available
    if isofit_config is not None:
        config = load_config(isofit_config)
        instrument = Instrument(config['forward_model']['instrument'])
        logging.info('Loading instrument')
    else:
        instrument = None

    # Assume (heuristically) that, for distance purposes, 1 m vertically is
    # comparable to 10 m horizontally, and that there are 100 km per latitude
    # degree.  This is all approximate of course.  Elevation appears in the
    # Third element, and the first two are latitude/longitude coordinates
    loc_scaling = s.array([1e5, 1e5, 0.1])
    scaled_ref_loc = ref_loc * loc_scaling
    tree = KDTree(scaled_ref_loc)

    inp_rdn_img = envi.open(inp_rdn_file+'.hdr', inp_rdn_file)
    inp_rdn_meta = inp_rdn_img.metadata
    nl, nb, ns = [int(inp_rdn_meta[n])
                  for n in ('lines', 'bands', 'samples')]
    if nb != nbr:
        msg = 'Number of channels mismatch: input (%i) vs. reference (%i)'
        raise IndexError(msg % (nbr, nb))
    inp_rdn_mm = inp_rdn_img.open_memmap(interleave='source', writable=False)

    inp_loc_img = envi.open(inp_loc_file+'.hdr', inp_loc_file)
    inp_loc_meta = inp_loc_img.metadata
    nll, nlb, nls = [int(inp_loc_meta[n])
                     for n in ('lines', 'bands', 'samples')]
    if nll != nl or nlb != 3 or nls != ns:
        raise IndexError('Input location dimension mismatch')
    inp_loc_mm = inp_loc_img.open_memmap(interleave='source', writable=False)
    inp_loc = s.array(inp_loc_mm).reshape((nl, nlb, ns))

    if inp_hash_file:
        inp_hash_img = envi.open(inp_hash_file+'.hdr', inp_hash_file)
        hash_img = inp_hash_img.read_band(0)
    else:
        hash_img = None

    out_rfl_img = envi.create_image(out_rfl_file+'.hdr', ext='',
                                    metadata=inp_rdn_img.metadata, force=True)
    out_rfl_mm = out_rfl_img.open_memmap(interleave='source', writable=True)

    out_unc_img = envi.create_image(out_unc_file+'.hdr', ext='',
                                    metadata=inp_rdn_img.metadata, force=True)
    out_unc_mm = out_unc_img.open_memmap(interleave='source', writable=True)

    # Iterate through image
    hash_table = {}

    for row in s.arange(nl):
        del inp_loc_mm
        del inp_rdn_mm
        del out_rfl_mm
        del out_unc_mm

        # Extract data
        inp_rdn_mm = inp_rdn_img.open_memmap(
            interleave='source', writable=False)
        inp_rdn = s.array(inp_rdn_mm[row, :, :])
        if inp_rdn_meta['interleave'] == 'bil':
            inp_rdn = inp_rdn.transpose((1, 0))
        inp_rdn = inp_rdn * rdn_factors

        inp_loc_mm = inp_loc_img.open_memmap(
            interleave='source', writable=False)
        inp_loc = s.array(inp_loc_mm[row, :, :])
        if inp_loc_meta['interleave'] == 'bil':
            inp_loc = inp_loc.transpose((1, 0))

        out_rfl = s.zeros(inp_rdn.shape)
        out_unc = s.zeros(inp_rdn.shape)

        nspectra, start = 0, time.time()
        for col in s.arange(ns):

            x = inp_rdn[col, :]
            if s.all(abs(x-flag) < eps):
                out_rfl[col, :] = flag
                out_unc[col, :] = flag
                continue

            bhat = None
            if hash_img is not None:
                hash_idx = hash_img[row, col]
                if hash_idx in hash_table:
                    bhat, bmarg, bcov = hash_table[hash_idx]
                else:
                    loc = ref_loc[s.array(
                        hash_idx, dtype=int), :] * loc_scaling
            else:
                loc = inp_loc[col, :] * loc_scaling

            if bhat is None:
                dists, nn = tree.query(loc, k)
                xv = ref_rdn[nn, :]
                yv = ref_rfl[nn, :]
                uv = ref_unc[nn, :]
                bhat = s.zeros((nb, 2))
                bmarg = s.zeros((nb, 2))
                bcov = s.zeros((nb, 2, 2))

                for i in s.arange(nb):
                    use = yv[:, i] > 0
                    n = sum(use)
                    X = s.concatenate((s.ones((n, 1)), xv[use, i:i+1]), axis=1)
                    W = s.diag(s.ones(n))  # /uv[use, i])
                    y = yv[use, i:i+1]
                    bhat[i, :] = (inv(X.T @ W @ X) @ X.T @ W @ y).T
                    bcov[i, :, :] = inv(X.T @ W @ X)
                    bmarg[i, :] = s.diag(bcov[i, :, :])

            if (hash_img is not None) and not (hash_idx in hash_table):
                hash_table[hash_idx] = bhat, bmarg, bcov

            A = s.array((s.ones(nb), x))
            out_rfl[col, :] = (s.multiply(bhat.T, A).sum(axis=0))

            # Calculate uncertainties.  Sy approximation rather than Seps for
            # speed, for now... but we do take into account instrument
            # radiometric uncertainties
            if instrument is None:
                out_unc[col, :] = s.sqrt(s.multiply(bmarg.T, A).sum(axis=0))
            else:
                Sy = instrument.Sy(x, geom=None)
                calunc = instrument.bval[:instrument.n_chan]
                out_unc[col, :] = s.sqrt(
                    s.diag(Sy)+pow(calunc*x, 2))*bhat[:, 1]
            if loglevel == 'DEBUG':
                plot_example(xv, yv, bhat, x, out_rfl[col, :])

            nspectra = nspectra+1

        elapsed = float(time.time()-start)
        logging.info('row %i/%i, %5.1f spectra per second' %
                     (row, nl, float(nspectra)/elapsed))

        out_rfl_mm = out_rfl_img.open_memmap(interleave='source',
                                             writable=True)
        if inp_rdn_meta['interleave'] == 'bil':
            out_rfl = out_rfl.transpose((1, 0))
        out_rfl_mm[row, :, :] = out_rfl

        out_unc_mm = out_unc_img.open_memmap(interleave='source',
                                             writable=True)
        if inp_rdn_meta['interleave'] == 'bil':
            out_unc = out_unc.transpose((1, 0))
        out_unc_mm[row, :, :] = out_unc<|MERGE_RESOLUTION|>--- conflicted
+++ resolved
@@ -18,7 +18,6 @@
 # Author: David R Thompson, david.r.thompson@jpl.nasa.gov
 #
 
-<<<<<<< HEAD
 from isofit.core.geometry import Geometry
 from scipy.linalg import inv
 from isofit.core.common import load_config
@@ -39,24 +38,6 @@
                    input_radiance, input_locations, output_reflectance, output_uncertainty,
                    nneighbors=15, flag=-9999.0, skip=0, level='INFO',
                    radiance_factors=None, isofit_config=None):
-=======
-import time
-import logging
-import scipy as s
-from scipy.spatial import KDTree
-from scipy.stats import linregress
-from spectral.io import envi
-import matplotlib
-import pylab as plt
-
-
-plt.switch_backend('Agg')
-
-
-def empirical_line(reference_radiance, reference_reflectance, reference_locations, hashfile,
-                   input_radiance, input_locations, output_reflectance, output_uncertainty,
-                   nneighbors, flag, skip, level):
->>>>>>> 5616ec4c
     """..."""
 
     def plot_example(xv, yv, b):
