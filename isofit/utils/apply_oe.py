--- conflicted
+++ resolved
@@ -121,20 +121,12 @@
         "emit",
         "hyp",
         "prisma",
-<<<<<<< HEAD
-        "enmap",
-=======
         "av3",
->>>>>>> 22e518fc
     ]:
         if args.sensor[:3] != "NA-":
             raise ValueError(
                 'argument sensor: invalid choice: "NA-test" (choose from '
-<<<<<<< HEAD
-                '"ang", "avcl", "neon", "prism", "emit", "hyp", "prisma", "enmap", "NA-*")'
-=======
                 '"ang", "avcl", "neon", "prism", "emit", "av3", "NA-*")'
->>>>>>> 22e518fc
             )
 
     if args.num_neighbors is not None and len(args.num_neighbors) > 1:
@@ -209,8 +201,6 @@
     elif args.sensor == "prism":
         dt = datetime.strptime(paths.fid[3:], "%Y%m%dt%H%M%S")
     elif args.sensor == "prisma":
-        dt = datetime.strptime(paths.fid, "%Y%m%d%H%M%S")
-    elif args.sensor == "enmap":
         dt = datetime.strptime(paths.fid, "%Y%m%d%H%M%S")
     elif args.sensor == "emit":
         dt = datetime.strptime(paths.fid[:19], "emit%Y%m%dt%H%M%S")
@@ -588,9 +578,6 @@
             self.fid = split(args.input_radiance)[-1][:18]
             logging.info("Flightline ID: %s" % self.fid)
         elif args.sensor == "prisma":
-            self.fid = args.input_radiance.split("/")[-1].split("_")[1]
-            logging.info("Flightline ID: %s" % self.fid)
-        elif args.sensor == "enmap":
             self.fid = args.input_radiance.split("/")[-1].split("_")[1]
             logging.info("Flightline ID: %s" % self.fid)
         elif args.sensor == "avcl":
