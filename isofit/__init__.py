#! /usr/bin/env python
#
#  Copyright 2018 California Institute of Technology
#
#  Licensed under the Apache License, Version 2.0 (the "License");
#  you may not use this file except in compliance with the License.
#  You may obtain a copy of the License at
#
#      http://www.apache.org/licenses/LICENSE-2.0
#
#  Unless required by applicable law or agreed to in writing, software
#  distributed under the License is distributed on an "AS IS" BASIS,
#  WITHOUT WARRANTIES OR CONDITIONS OF ANY KIND, either express or implied.
#  See the License for the specific language governing permissions and
#  limitations under the License.
#
# ISOFIT: Imaging Spectrometer Optimal FITting
# Author: David R Thompson, david.r.thompson@jpl.nasa.gov
#         Philip G Brodrick, philip.brodrick@jpl.nasa.gov
#


### Variables ###

name = "isofit"

__version__ = "2.9.8"

warnings_enabled = False

<<<<<<< HEAD
import click


@click.group(invoke_without_command=True)
@click.pass_context
@click.option("-v", "--version", is_flag=True)
def cli(ctx, version):
    """\
    This houses the subcommands of ISOFIT
    """
    if ctx.invoked_subcommand is None:
        if version:
            click.echo(f"ISOFIT version = {__version__}")


# Import all of the files that define a _cli command to register them
import isofit.core.isofit
import isofit.utils.solar_position

# import isofit.utils.add_HRRR_profiles_to_modtran_config
# import isofit.utils.analytical_line
# import isofit.utils.apply_oe
# import isofit.utils.multisurface_oe
=======
import logging
import os

Logger = logging.getLogger("isofit")

if os.environ.get("ISOFIT_DEBUG"):
    Logger.info("Using ISOFIT internal ray")
    from .wrappers import ray
else:
    import ray
>>>>>>> 8df27ef6
<|MERGE_RESOLUTION|>--- conflicted
+++ resolved
@@ -28,7 +28,17 @@
 
 warnings_enabled = False
 
-<<<<<<< HEAD
+import logging
+import os
+
+Logger = logging.getLogger("isofit")
+
+if os.environ.get("ISOFIT_DEBUG"):
+    Logger.info("Using ISOFIT internal ray")
+    from .wrappers import ray
+else:
+    import ray
+
 import click
 
 
@@ -51,16 +61,4 @@
 # import isofit.utils.add_HRRR_profiles_to_modtran_config
 # import isofit.utils.analytical_line
 # import isofit.utils.apply_oe
-# import isofit.utils.multisurface_oe
-=======
-import logging
-import os
-
-Logger = logging.getLogger("isofit")
-
-if os.environ.get("ISOFIT_DEBUG"):
-    Logger.info("Using ISOFIT internal ray")
-    from .wrappers import ray
-else:
-    import ray
->>>>>>> 8df27ef6
+# import isofit.utils.multisurface_oe